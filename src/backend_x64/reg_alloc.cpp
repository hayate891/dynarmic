--- conflicted
+++ resolved
@@ -112,14 +112,9 @@
     bool is_floating_point = HostLocIsXMM(*desired_locations.begin());
     if (is_floating_point) {
         DEBUG_ASSERT(use_inst->GetType() == IR::Type::F32 || use_inst->GetType() == IR::Type::F64);
-<<<<<<< HEAD
-    }
-    Gen::X64Reg use_reg = UseRegister(use_inst, is_floating_point ? any_xmm : any_gpr);
-    Gen::X64Reg def_reg = DefRegister(def_inst, desired_locations);
-=======
+    }
     HostLoc use_reg = UseHostLocReg(use_inst, is_floating_point ? any_xmm : any_gpr);
     HostLoc def_reg = DefHostLocReg(def_inst, desired_locations);
->>>>>>> d04b9eaa
     if (is_floating_point) {
         code->movapd(HostLocToXmm(def_reg), HostLocToXmm(use_reg));
     } else {
